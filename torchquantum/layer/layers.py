--- conflicted
+++ resolved
@@ -167,7 +167,6 @@
 class FixedOpAll(tq.QuantumModule):
     """
     Quantum module that applies the same fixed quantum operation to all wires of a quantum device.
-<<<<<<< HEAD
 
     Args:
         n_gate (int): Number of gates.
@@ -177,17 +176,6 @@
         n_gate (int): Number of gates.
         gate_all (nn.ModuleList): List of quantum operations.
 
-=======
-
-    Args:
-        n_gate (int): Number of gates.
-        op (tq.Operator): Quantum operation to be applied.
-
-    Attributes:
-        n_gate (int): Number of gates.
-        gate_all (nn.ModuleList): List of quantum operations.
-
->>>>>>> 33bfb85d
     """
 
     def __init__(self, n_gate: int, op: tq.Operator):
@@ -442,7 +430,6 @@
 class RandomLayerAllTypes(RandomLayer):
     """
     Random layer with a wide range of quantum gate types.
-<<<<<<< HEAD
 
     This class extends the `RandomLayer` class to include a variety of quantum gate types as options for the random layer.
 
@@ -455,20 +442,6 @@
         seed (int): Seed for the random number generator.
         qiskit_compatible (bool): Flag indicating whether the layer should be Qiskit-compatible.
 
-=======
-
-    This class extends the `RandomLayer` class to include a variety of quantum gate types as options for the random layer.
-
-    Args:
-        wires (int or list): Indices of the wires the operations are applied to.
-        n_ops (int): Number of operations in the layer.
-        n_params (int): Number of parameters for each operation.
-        op_ratios (list): Ratios for selecting different types of operations.
-        op_types (tuple): Types of operations to include in the layer.
-        seed (int): Seed for the random number generator.
-        qiskit_compatible (bool): Flag indicating whether the layer should be Qiskit-compatible.
-
->>>>>>> 33bfb85d
     """
 
     def __init__(
@@ -811,7 +784,6 @@
 class EntangleFull(tq.QuantumModule):
     """
     Quantum layer applying the same two-qubit operation in a dense pattern.
-<<<<<<< HEAD
 
     This class represents a quantum layer that applies the same two-qubit operation in a dense pattern. The dense pattern connects every pair of wires, ensuring that each wire is connected to every other wire exactly once.
 
@@ -822,18 +794,6 @@
         trainable (bool, optional): Flag indicating if the operation is trainable. Defaults to False.
         wire_reverse (bool, optional): Flag indicating if the order of wires in each pair should be reversed. Defaults to False.
 
-=======
-
-    This class represents a quantum layer that applies the same two-qubit operation in a dense pattern. The dense pattern connects every pair of wires, ensuring that each wire is connected to every other wire exactly once.
-
-    Args:
-        op (tq.Operator): Two-qubit operation to be applied.
-        n_wires (int): Number of wires in the quantum device.
-        has_params (bool, optional): Flag indicating if the operation has parameters. Defaults to False.
-        trainable (bool, optional): Flag indicating if the operation is trainable. Defaults to False.
-        wire_reverse (bool, optional): Flag indicating if the order of wires in each pair should be reversed. Defaults to False.
-
->>>>>>> 33bfb85d
     """
 
     """pattern:
@@ -958,15 +918,9 @@
 class CU3Layer0(LayerTemplate0):
     """
     Layer template with CU3 blocks.
-<<<<<<< HEAD
 
     This layer template consists of CU3 blocks repeated for the specified number of blocks.
 
-=======
-
-    This layer template consists of CU3 blocks repeated for the specified number of blocks.
-
->>>>>>> 33bfb85d
     Args:
         arch (dict, optional): The architecture configuration for the layer. Defaults to None.
 
@@ -1001,7 +955,6 @@
 class CXRZSXLayer0(LayerTemplate0):
     """
     Layer template with CXRZSX blocks.
-<<<<<<< HEAD
 
     This layer template consists of CXRZSX blocks, which include RZ, CNOT, and SX gates, repeated for the specified number of blocks.
 
@@ -1014,20 +967,6 @@
         n_blocks (int): The number of blocks in the layer.
         layers_all (tq.QuantumModuleList): The list of layers in the template.
 
-=======
-
-    This layer template consists of CXRZSX blocks, which include RZ, CNOT, and SX gates, repeated for the specified number of blocks.
-
-    Args:
-        arch (dict, optional): The architecture configuration for the layer. Defaults to None.
-
-    Attributes:
-        n_wires (int): The number of wires in the layer.
-        arch (dict): The architecture configuration for the layer.
-        n_blocks (int): The number of blocks in the layer.
-        layers_all (tq.QuantumModuleList): The list of layers in the template.
-
->>>>>>> 33bfb85d
     Methods:
         build_layers: Builds the CXRZSX layers for the template.
         forward: Applies the quantum layer to the given quantum device.
@@ -1331,7 +1270,6 @@
 class MaxwellLayer0(LayerTemplate0):
     """
     Layer template with Maxwell blocks.
-<<<<<<< HEAD
 
     This layer template consists of Maxwell blocks using the Op1QAllLayer and Op2QAllLayer modules.
 
@@ -1348,24 +1286,6 @@
         build_layers: Builds the Maxwell layers with Op1QAllLayer and Op2QAllLayer for the template.
         forward: Applies the quantum layer to the given quantum device.
 
-=======
-
-    This layer template consists of Maxwell blocks using the Op1QAllLayer and Op2QAllLayer modules.
-
-    Args:
-        arch (dict, optional): The architecture configuration for the layer. Defaults to None.
-
-    Attributes:
-        n_wires (int): The number of wires in the layer.
-        arch (dict): The architecture configuration for the layer.
-        n_blocks (int): The number of blocks in the layer.
-        layers_all (tq.QuantumModuleList): The list of layers in the template.
-
-    Methods:
-        build_layers: Builds the Maxwell layers with Op1QAllLayer and Op2QAllLayer for the template.
-        forward: Applies the quantum layer to the given quantum device.
-
->>>>>>> 33bfb85d
     """
 
     def build_layers(self):
@@ -1423,7 +1343,6 @@
 class RYRYCXLayer0(LayerTemplate0):
     """
     Layer template with RYRYCX blocks.
-<<<<<<< HEAD
 
     This layer template consists of RYRYCX blocks using the Op1QAllLayer and CXLayer modules.
 
@@ -1440,24 +1359,6 @@
         build_layers: Builds the RYRYCX layers with Op1QAllLayer and CXLayer for the template.
         forward: Applies the quantum layer to the given quantum device.
 
-=======
-
-    This layer template consists of RYRYCX blocks using the Op1QAllLayer and CXLayer modules.
-
-    Args:
-        arch (dict, optional): The architecture configuration for the layer. Defaults to None.
-
-    Attributes:
-        n_wires (int): The number of wires in the layer.
-        arch (dict): The architecture configuration for the layer.
-        n_blocks (int): The number of blocks in the layer.
-        layers_all (tq.QuantumModuleList): The list of layers in the template.
-
-    Methods:
-        build_layers: Builds the RYRYCX layers with Op1QAllLayer and CXLayer for the template.
-        forward: Applies the quantum layer to the given quantum device.
-
->>>>>>> 33bfb85d
     """
 
     def build_layers(self):
