--- conflicted
+++ resolved
@@ -53,15 +53,12 @@
     "RXYZCXLayer0",
     "U3CU3Layer0",
     "QFTLayer",
-<<<<<<< HEAD
     "EntangleLinear",
     "EntanglePairwise",
     "EntangleFull",
     "EntangleCircular",
     "EntanglementLayer",
-=======
     "SethLayer0",
->>>>>>> 15bfb8c6
 ]
 
 
