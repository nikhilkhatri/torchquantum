import numpy as np
from examples.hadamard_grad.circ import Circ1, Circ2, Circ3
from examples.hadamard_grad.hadamard_grad import hadamard_grad
import pytest

<<<<<<< HEAD

=======
@pytest.mark.skip
>>>>>>> 8db92603
def test_hadamard_grad():
    """
    We assume the circuits have unique and ordered parameters for now.
    This simplifies the hadamard_grad function so that it only needs to return a list ordered as op_history
    """

    example_circuits = [Circ1, Circ2, Circ3]

    for Circ in example_circuits:
        circ = Circ()
        expval, qdev = circ()

        # hadamard grad
        op_history = qdev.op_history
        n_wires = qdev.n_wires
        observable = "ZZZZ"
        hadamard_grad_result = hadamard_grad(op_history, n_wires, observable)
        hadamard_grad_result = [
            gradient for gradient in hadamard_grad_result if gradient != None
        ]

        # backpropagation
        expval.backward()

        # comparison
        for i, (name, param) in enumerate(circ.named_parameters()):
            assert np.isclose(
                hadamard_grad_result[i], param.grad, atol=0.001
            ), "The gradient for {} is incorrect.".format(name)

    print("tq.hadamard_grad test passed")


if __name__ == "__main__":
    test_hadamard_grad()<|MERGE_RESOLUTION|>--- conflicted
+++ resolved
@@ -3,11 +3,7 @@
 from examples.hadamard_grad.hadamard_grad import hadamard_grad
 import pytest
 
-<<<<<<< HEAD
-
-=======
 @pytest.mark.skip
->>>>>>> 8db92603
 def test_hadamard_grad():
     """
     We assume the circuits have unique and ordered parameters for now.
