# test the torchquantum.functional against the IBM Qiskit
import argparse
import pdb
import torchquantum as tq
import numpy as np

from torchpack.utils.logging import logger
from torchquantum.utils import switch_little_big_endian_matrix
from tqdm import tqdm

import qiskit.circuit.library.standard_gates as qiskit_gate
import qiskit.circuit.library as qiskit_library


RND_TIMES = 100

pair_list = [
    {"qiskit": qiskit_gate.HGate, "tq": tq.Hadamard},
    {"qiskit": None, "tq": tq.SHadamard},
    {"qiskit": qiskit_gate.XGate, "tq": tq.PauliX},
    {"qiskit": qiskit_gate.YGate, "tq": tq.PauliY},
    {"qiskit": qiskit_gate.ZGate, "tq": tq.PauliZ},
    {"qiskit": qiskit_gate.SGate, "tq": tq.S},
    {"qiskit": qiskit_gate.TGate, "tq": tq.T},
    {"qiskit": qiskit_gate.SXGate, "tq": tq.SX},
    {"qiskit": qiskit_gate.CXGate, "tq": tq.CNOT},
    {"qiskit": qiskit_gate.CYGate, "tq": tq.CY},
    {"qiskit": qiskit_gate.CZGate, "tq": tq.CZ},
    {"qiskit": qiskit_gate.RXGate, "tq": tq.RX},
    {"qiskit": qiskit_gate.RYGate, "tq": tq.RY},
    {"qiskit": qiskit_gate.RZGate, "tq": tq.RZ},
    {"qiskit": qiskit_gate.RXXGate, "tq": tq.RXX},
    {"qiskit": qiskit_gate.RYYGate, "tq": tq.RYY},
    {"qiskit": qiskit_gate.RZZGate, "tq": tq.RZZ},
    {"qiskit": qiskit_gate.RZXGate, "tq": tq.RZX},
    {"qiskit": qiskit_gate.SwapGate, "tq": tq.SWAP},
    # {'qiskit': qiskit_gate.?, 'tq': tq.SSWAP},
    {"qiskit": qiskit_gate.CSwapGate, "tq": tq.CSWAP},
    {"qiskit": qiskit_gate.CCXGate, "tq": tq.Toffoli},
    {"qiskit": qiskit_gate.PhaseGate, "tq": tq.PhaseShift},
    # {'qiskit': qiskit_gate.?, 'tq': tq.Rot},
    # {'qiskit': qiskit_gate.?, 'tq': tq.MultiRZ},
    {"qiskit": qiskit_gate.CRXGate, "tq": tq.CRX},
    {"qiskit": qiskit_gate.CRYGate, "tq": tq.CRY},
    {"qiskit": qiskit_gate.CRZGate, "tq": tq.CRZ},
    # {'qiskit': qiskit_gate.?, 'tq': tq.CRot},
    {"qiskit": qiskit_gate.U1Gate, "tq": tq.U1},
    {"qiskit": qiskit_gate.U2Gate, "tq": tq.U2},
    {"qiskit": qiskit_gate.U3Gate, "tq": tq.U3},
    {"qiskit": qiskit_gate.CU1Gate, "tq": tq.CU1},
    # {'qiskit': qiskit_gate.?, 'tq': tq.CU2},
    {"qiskit": qiskit_gate.CU3Gate, "tq": tq.CU3},
    {"qiskit": qiskit_gate.ECRGate, "tq": tq.ECR},
<<<<<<< HEAD
    {"qiskit": qiskit_library.QFT, "tq": tq.QFT},
=======
    {"qiskit": qiskit_gate.SdgGate, "tq": tq.SDG},
    {"qiskit": qiskit_gate.TDgGate, "tq": tq.TDG},
    {"qiskit": qiskit_gate.SXdgGate, "tq": tq.SXDG},
    {"qiskit": qiskit_gate.CHGate, "tq": tq.CH},
    {"qiskit": qiskit_gate.CCZGate, "tq": tq.CCZ},
    {"qiskit": qiskit_gate.iSwapGate, "tq": tq.ISWAP},
    {"qiskit": qiskit_gate.CSGate, "tq": tq.CS},
    {"qiskit": qiskit_gate.CSdgGate, "tq": tq.CSDG},
    {"qiskit": qiskit_gate.CSXGate, "tq": tq.CSX},
    {"qiskit": qiskit_gate.DCXGate, "tq": tq.DCX},
    {'qiskit': qiskit_gate.XXMinusYYGate, 'tq': tq.XXMINYY},
    {'qiskit': qiskit_gate.XXPlusYYGate, 'tq': tq.XXPLUSYY},
    {"qiskit": qiskit_gate.C3XGate, "tq": tq.C3X},
    {"qiskit": qiskit_gate.RGate, "tq": tq.R},
>>>>>>> 08e4a615
]

import os

os.environ["KMP_DUPLICATE_LIB_OK"] = "True"


def test_op():
    """
    For CNOT, the Qiskit matrix is [[1, 0, 0, 0],
                                    [0, 0, 0, 1],
                                    [0, 0, 1, 0],
                                    [0, 1, 0, 0]]
    the torchquantum matrix is:
                                   [[1, 0, 0, 0],
                                    [0, 1, 0, 0],
                                    [0, 0, 0, 1],
                                    [0, 0, 1, 0]]
    because the in Qiskit higher qubit indices are more significant,
    while in torchquantum, the higher qubit indices are less significant in
    conversion between torchquantum and qiskit, need to be aware of this
    different. similar to ALL other gates.
    """

    for pair in pair_list:
        try:
            if pair["tq"].num_params == 0:
                if pair["tq"]().name == "SHadamard":
                    """Square root of Hadamard is RY(pi/4)"""
                    qiskit_matrix = qiskit_gate.RYGate(theta=np.pi / 4).to_matrix()
                else:
                    qiskit_matrix = pair["qiskit"]().to_matrix()
                tq_matrix = pair["tq"].matrix.numpy()
                tq_matrix = switch_little_big_endian_matrix(tq_matrix)
                assert np.allclose(qiskit_matrix, tq_matrix)
            else:
                for k in tqdm(range(RND_TIMES)):
                    rnd_params = np.random.rand(pair["tq"].num_params).tolist()
                    qiskit_matrix = pair["qiskit"](*rnd_params).to_matrix()
                    tq_matrix = pair["tq"](
                        has_params=True, trainable=False, init_params=rnd_params
                    ).matrix.numpy()
                    tq_matrix = switch_little_big_endian_matrix(tq_matrix)
                    assert np.allclose(qiskit_matrix, tq_matrix)

            logger.info(f"Gate {pair['tq']().name} match.")
        except AssertionError:
            logger.exception(f"Gate {pair['tq']().name} not match.")
            raise AssertionError


if __name__ == "__main__":
    parser = argparse.ArgumentParser()
    parser.add_argument("--pdb", action="store_true", help="pdb")

    args = parser.parse_args()

    if args.pdb:
        pdb.set_trace()
    test_op()<|MERGE_RESOLUTION|>--- conflicted
+++ resolved
@@ -51,9 +51,7 @@
     # {'qiskit': qiskit_gate.?, 'tq': tq.CU2},
     {"qiskit": qiskit_gate.CU3Gate, "tq": tq.CU3},
     {"qiskit": qiskit_gate.ECRGate, "tq": tq.ECR},
-<<<<<<< HEAD
     {"qiskit": qiskit_library.QFT, "tq": tq.QFT},
-=======
     {"qiskit": qiskit_gate.SdgGate, "tq": tq.SDG},
     {"qiskit": qiskit_gate.TDgGate, "tq": tq.TDG},
     {"qiskit": qiskit_gate.SXdgGate, "tq": tq.SXDG},
@@ -68,7 +66,6 @@
     {'qiskit': qiskit_gate.XXPlusYYGate, 'tq': tq.XXPLUSYY},
     {"qiskit": qiskit_gate.C3XGate, "tq": tq.C3X},
     {"qiskit": qiskit_gate.RGate, "tq": tq.R},
->>>>>>> 08e4a615
 ]
 
 import os
