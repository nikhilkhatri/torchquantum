--- conflicted
+++ resolved
@@ -35,10 +35,7 @@
         flake8 . --count --exit-zero --max-complexity=10 --max-line-length=127 --statistics
     - name: Test with pytest
       run: |
-<<<<<<< HEAD
         python -m pytest -m "not skip"
-=======
-        pytest -m "not skip"
     - name: Install TorchQuantum
       run: |
         pip install --editable .
@@ -69,5 +66,4 @@
         python3 examples/optimal_control/optimal_control_gaussian.py --epochs 1
         python3 examples/optimal_control/optimal_control_multi_qubit.py --epochs 1
         python3 examples/save_load_example/save_load.py
-        python3 examples/mnist/mnist.py --epochs 1
->>>>>>> a9c13dae
+        python3 examples/mnist/mnist.py --epochs 1